name: CI pipeline

on:
  workflow_run:
    workflows:
      - CI Pipeline  # Triggers after ci.yaml completes
    types:
      - completed

permissions:
  id-token: write
  contents: read
  packages: write

jobs:
  build_push:
    runs-on: ubuntu-latest

    steps:
<<<<<<< HEAD
    # Step 1: Checkout code
    - name: Checkout Repository Code
      uses: actions/checkout@v3
      with:
        fetch-depth: 0

    # Step 2: Set up Python environment
    - name: Set Up Python Environment
      uses: actions/setup-python@v4
      with:
        python-version: '3.12.7'

    # Step 3: Upgrade pip and install dependencies
    - name: Install Python Dependencies
      run: |
        python -m pip install --upgrade pip
        pip install -r requirements.txt
        pip install -r requirements-dev.txt

    # Step 4: Run tests and collect coverage
    - name: Run Unit Tests and Generate Coverage Report
      run: pytest --cov=src --cov-report=term-missing -n auto

    # Step 5: Upload coverage report to Codecov
    - name: Upload Coverage Report to Codecov
      uses: codecov/codecov-action@v3
      with:
        token: ${{ secrets.CODECOV_TOKEN }}

    # Step 6: Perform Snyk security scan
    - name: Run Snyk Security Scan
      uses: snyk/actions/python@master
      env:
        SNYK_TOKEN: ${{ secrets.SNYK_TOKEN }}

    # Step 7: Log in to GitHub Container Registry
    - name: Log In to GitHub Container Registry
      uses: docker/login-action@v3
      with:
        registry: ghcr.io
        username: ${{ github.actor }}
        password: ${{ secrets.TOKEN }}

    # Step 8: Build Docker image
    - name: Build Docker Image for Application
      run: |
        docker build -t ghcr.io/${{ github.repository }}:latest .

    # Step 9: Push Docker image to GitHub Container Registry
    - name: Push Docker Image to Registry
      run: |
        docker push ghcr.io/${{ github.repository }}:latest

    # Step 10: Authenticate with Google Cloud
    - name: Authenticate with Google Cloud
      uses: google-github-actions/auth@v1
      with:
        workload_identity_provider: 'projects/70756149774/locations/global/workloadIdentityPools/github-actions/providers/github-repos'
        service_account: 'hshn-devsecops-service-account@hs-heilbronn-devsecops.iam.gserviceaccount.com'
        credentials_json: ${{ secrets.GOOGLE_CLOUD_KEY }} 

    # Step 11: Debug Authentication (Optional, for troubleshooting)
    - name: Debug Authentication
      run: |
        echo "Checking Authentication..."
        gcloud auth list
        gcloud projects list
        gcloud run services list --region europe-west3

    # Step 12: Deploy application to Google Cloud Run
    - id: deploy
      name: Deploy Application to Google Cloud Run
      uses: google-github-actions/deploy-cloudrun@v2
      with:
        service: note-api-${{ github.repository_owner }}
        image: ghcr.io/${{ github.repository }}:latest
        region: europe-west3
        env_vars: BACKEND=memory

    # Step 13: Validate Deployment
    - name: Validate Cloud Run Deployment
      run: curl "${{ steps.deploy.outputs.url }}" | grep "Application is running successfully"
=======
      # Step 1: Checkout the code
      - name: Checkout code
        uses: actions/checkout@v3

      # Step 2: Authenticate with Google Cloud
      - name: Authenticate with Google Cloud
        uses: google-github-actions/auth@v2
        with:
          workload_identity_provider: 'projects/70756149774/locations/global/workloadIdentityPools/github-actions/providers/github-repos'
          service_account: 'hshn-devsecops-service-account@hs-heilbronn-devsecops.iam.gserviceaccount.com'

      # Step 3: Set up Docker authentication for Google Artifact Registry
      - name: Authenticate Docker with Google Artifact Registry
        run: |
          gcloud auth configure-docker europe-west3-docker.pkg.dev

      # Step 4: Build Docker image
      - name: Build Docker image
        run: |
          docker build -t europe-west3-docker.pkg.dev/${{ secrets.GCP_PROJECT_ID }}/note-api/note-api:${{ github.sha }} .

      # Step 5: Push Docker image to Google Artifact Registry
      - name: Push Docker image to Google Artifact Registry
        run: |
          docker push europe-west3-docker.pkg.dev/${{ secrets.GCP_PROJECT_ID }}/note-api/note-api:${{ github.sha }}

      # Step 6: Deploy to Google Cloud Run
      - name: Deploy to Google Cloud Run
        uses: google-github-actions/deploy-cloudrun@v2
        with:
          service: 'note-api-hs-heilbronn-devsecops-teamp123'
          image: 'europe-west3-docker.pkg.dev/${{ secrets.GCP_PROJECT_ID }}/note-api/note-api:${{ github.sha }}'
          region: 'europe-west3'
          env_vars: BACKEND=memory
          project_id: ${{ secrets.GCP_PROJECT_ID }}
>>>>>>> 7be09e1f
<|MERGE_RESOLUTION|>--- conflicted
+++ resolved
@@ -17,117 +17,65 @@
     runs-on: ubuntu-latest
 
     steps:
-<<<<<<< HEAD
-    # Step 1: Checkout code
-    - name: Checkout Repository Code
-      uses: actions/checkout@v3
-      with:
-        fetch-depth: 0
+      # Step 1: Checkout the code
+      - name: Checkout Repository Code
+        uses: actions/checkout@v3
+        with:
+          fetch-depth: 0
 
-    # Step 2: Set up Python environment
-    - name: Set Up Python Environment
-      uses: actions/setup-python@v4
-      with:
-        python-version: '3.12.7'
+      # Step 2: Set up Python environment
+      - name: Set Up Python Environment
+        uses: actions/setup-python@v4
+        with:
+          python-version: '3.12.7'
 
-    # Step 3: Upgrade pip and install dependencies
-    - name: Install Python Dependencies
-      run: |
-        python -m pip install --upgrade pip
-        pip install -r requirements.txt
-        pip install -r requirements-dev.txt
+      # Step 3: Upgrade pip and install dependencies
+      - name: Install Python Dependencies
+        run: |
+          python -m pip install --upgrade pip
+          pip install -r requirements.txt
+          pip install -r requirements-dev.txt
 
-    # Step 4: Run tests and collect coverage
-    - name: Run Unit Tests and Generate Coverage Report
-      run: pytest --cov=src --cov-report=term-missing -n auto
+      # Step 4: Run tests and collect coverage
+      - name: Run Unit Tests and Generate Coverage Report
+        run: pytest --cov=src --cov-report=term-missing -n auto
 
-    # Step 5: Upload coverage report to Codecov
-    - name: Upload Coverage Report to Codecov
-      uses: codecov/codecov-action@v3
-      with:
-        token: ${{ secrets.CODECOV_TOKEN }}
+      # Step 5: Upload coverage report to Codecov
+      - name: Upload Coverage Report to Codecov
+        uses: codecov/codecov-action@v3
+        with:
+          token: ${{ secrets.CODECOV_TOKEN }}
 
-    # Step 6: Perform Snyk security scan
-    - name: Run Snyk Security Scan
-      uses: snyk/actions/python@master
-      env:
-        SNYK_TOKEN: ${{ secrets.SNYK_TOKEN }}
+      # Step 6: Perform Snyk security scan
+      - name: Run Snyk Security Scan
+        uses: snyk/actions/python@master
+        env:
+          SNYK_TOKEN: ${{ secrets.SNYK_TOKEN }}
 
-    # Step 7: Log in to GitHub Container Registry
-    - name: Log In to GitHub Container Registry
-      uses: docker/login-action@v3
-      with:
-        registry: ghcr.io
-        username: ${{ github.actor }}
-        password: ${{ secrets.TOKEN }}
-
-    # Step 8: Build Docker image
-    - name: Build Docker Image for Application
-      run: |
-        docker build -t ghcr.io/${{ github.repository }}:latest .
-
-    # Step 9: Push Docker image to GitHub Container Registry
-    - name: Push Docker Image to Registry
-      run: |
-        docker push ghcr.io/${{ github.repository }}:latest
-
-    # Step 10: Authenticate with Google Cloud
-    - name: Authenticate with Google Cloud
-      uses: google-github-actions/auth@v1
-      with:
-        workload_identity_provider: 'projects/70756149774/locations/global/workloadIdentityPools/github-actions/providers/github-repos'
-        service_account: 'hshn-devsecops-service-account@hs-heilbronn-devsecops.iam.gserviceaccount.com'
-        credentials_json: ${{ secrets.GOOGLE_CLOUD_KEY }} 
-
-    # Step 11: Debug Authentication (Optional, for troubleshooting)
-    - name: Debug Authentication
-      run: |
-        echo "Checking Authentication..."
-        gcloud auth list
-        gcloud projects list
-        gcloud run services list --region europe-west3
-
-    # Step 12: Deploy application to Google Cloud Run
-    - id: deploy
-      name: Deploy Application to Google Cloud Run
-      uses: google-github-actions/deploy-cloudrun@v2
-      with:
-        service: note-api-${{ github.repository_owner }}
-        image: ghcr.io/${{ github.repository }}:latest
-        region: europe-west3
-        env_vars: BACKEND=memory
-
-    # Step 13: Validate Deployment
-    - name: Validate Cloud Run Deployment
-      run: curl "${{ steps.deploy.outputs.url }}" | grep "Application is running successfully"
-=======
-      # Step 1: Checkout the code
-      - name: Checkout code
-        uses: actions/checkout@v3
-
-      # Step 2: Authenticate with Google Cloud
+      # Step 7: Authenticate with Google Cloud
       - name: Authenticate with Google Cloud
         uses: google-github-actions/auth@v2
         with:
           workload_identity_provider: 'projects/70756149774/locations/global/workloadIdentityPools/github-actions/providers/github-repos'
           service_account: 'hshn-devsecops-service-account@hs-heilbronn-devsecops.iam.gserviceaccount.com'
+          credentials_json: ${{ secrets.GOOGLE_CLOUD_KEY }}
 
-      # Step 3: Set up Docker authentication for Google Artifact Registry
+      # Step 8: Authenticate Docker with Google Artifact Registry
       - name: Authenticate Docker with Google Artifact Registry
         run: |
           gcloud auth configure-docker europe-west3-docker.pkg.dev
 
-      # Step 4: Build Docker image
-      - name: Build Docker image
+      # Step 9: Build Docker image
+      - name: Build Docker Image
         run: |
           docker build -t europe-west3-docker.pkg.dev/${{ secrets.GCP_PROJECT_ID }}/note-api/note-api:${{ github.sha }} .
 
-      # Step 5: Push Docker image to Google Artifact Registry
-      - name: Push Docker image to Google Artifact Registry
+      # Step 10: Push Docker image to Google Artifact Registry
+      - name: Push Docker Image to Google Artifact Registry
         run: |
           docker push europe-west3-docker.pkg.dev/${{ secrets.GCP_PROJECT_ID }}/note-api/note-api:${{ github.sha }}
 
-      # Step 6: Deploy to Google Cloud Run
+      # Step 11: Deploy to Google Cloud Run
       - name: Deploy to Google Cloud Run
         uses: google-github-actions/deploy-cloudrun@v2
         with:
@@ -136,4 +84,8 @@
           region: 'europe-west3'
           env_vars: BACKEND=memory
           project_id: ${{ secrets.GCP_PROJECT_ID }}
->>>>>>> 7be09e1f
+
+      # Step 12: Validate Deployment
+      - name: Validate Cloud Run Deployment
+        run: |
+          curl "$(gcloud run services describe note-api-hs-heilbronn-devsecops-teamp123 --region europe-west3 --format 'value(status.url)')" | grep "Application is running successfully"