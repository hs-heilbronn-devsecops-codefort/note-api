--- conflicted
+++ resolved
@@ -23,12 +23,8 @@
     # Step 2: Set up Python environment
     - name: Set Up Python Environment
       uses: actions/setup-python@v4
-      with:
-<<<<<<< HEAD
-        python-version: '3.12.7' #  Using the latest agreed-upon version
-=======
+       with:
         python-version: '3.12.7' # Using the latest agreed-upon version
->>>>>>> 5a6b9188
 
     # Step 3: Upgrade pip and install dependencies
     - name: Install Python Dependencies
@@ -60,9 +56,7 @@
         registry: ghcr.io
         username: ${{ github.actor }}
         password: ${{ secrets.TOKEN }}
-<<<<<<< HEAD
-
-    # Step 8: Build Docker image
+ # Step 8: Build Docker image
     - name: Build Docker Image for Application
       run: |
         docker build -t ghcr.io/${{ github.repository }}:latest .
@@ -71,24 +65,12 @@
     - name: Push Docker Image to Registry
       run: |
         docker push ghcr.io/${{ github.repository }}:latest
-
-    # Step 10: Authenticate with Google Cloud
-=======
-
-    - name: Build Docker image
-      run: docker build -t ghcr.io/${{ github.repository }}:latest .
-
-    - name: Push Docker image to GitHub Container Registry
-      run: docker push ghcr.io/${{ github.repository }}:latest
-
->>>>>>> 5a6b9188
     - name: Authenticate with Google Cloud
       uses: google-github-actions/auth@v1
       with:
         workload_identity_provider: 'projects/70756149774/locations/global/workloadIdentityPools/github-actions/providers/github-repos'
         service_account: 'hshn-devsecops-service-account@hs-heilbronn-devsecops.iam.gserviceaccount.com'
 
-<<<<<<< HEAD
     # Step 11: Deploy application to Google Cloud Run
     - id: deploy
       name: Deploy Application to Google Cloud Run
@@ -102,15 +84,3 @@
     # Step 12: Validate Deployment
     - name: Validate Cloud Run Deployment
       run: curl "${{ steps.deploy.outputs.url }}" | grep "Application is running successfully"
-=======
-    - id: deploy
-      uses: google-github-actions/deploy-cloudrun@v2
-      with:
-        service: note-api-${{ github.repository_owner }}
-        source: "."
-        region: europe-west3
-        env_vars: BACKEND=memory
-
-    - name: Use output
-      run: curl "${{ steps.deploy.outputs.url }}"
->>>>>>> 5a6b9188
